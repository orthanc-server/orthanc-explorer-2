--- conflicted
+++ resolved
@@ -10,96 +10,87 @@
 import "./assets/css/common.css"
 import store from "./store"
 import { router } from './router'
-<<<<<<< HEAD
 import Keycloak from "keycloak-js"
 import orthancApi from './orthancApi'
 import axios from 'axios'
+import Datepicker from '@vuepic/vue-datepicker';
+import '@vuepic/vue-datepicker/dist/main.css';
+import mitt from "mitt"
 
 
 // before initialization, we must load part of the configuration to know if we need to enable Keycloak or not
 axios.get('../api/pre-login-configuration').then((config) => {
 
-  const app = createApp(App)
-=======
-import Datepicker from '@vuepic/vue-datepicker';
-import '@vuepic/vue-datepicker/dist/main.css';
-import mitt from "mitt"
+    const app = createApp(App)
+    const messageBus = mitt();
 
-const app = createApp(App)
-const messageBus = mitt();
+    app.use(router)
+    app.use(store)
+    app.use(i18n)
+    app.component('Datepicker', Datepicker);
 
-app.use(router)
-app.use(store)
-app.use(i18n)
-app.component('Datepicker', Datepicker);
+    app.config.globalProperties.messageBus = messageBus;
 
-app.config.globalProperties.messageBus = messageBus;
->>>>>>> a0396293
+    let keycloackConfig = null;
 
-  app.use(router)
-  app.use(store)
-  app.use(i18n)
+    if (config.data['Keycloak'] && config.data['Keycloak'] != null && config.data['Keycloak']['Enable']) {
+        console.log("Keycloak is enabled");
 
-  let keycloackConfig = null;
+        keycloackConfig = config.data['Keycloak']
 
-  if (config.data['Keycloak'] && config.data['Keycloak'] != null && config.data['Keycloak']['Enable']) {
-    console.log("Keycloak is enabled");
+        let initOptions = {
+            url: keycloackConfig['Url'],
+            realm: keycloackConfig['Realm'],
+            clientId: keycloackConfig['ClientId'],
+            onLoad: 'login-required'
+        }
 
-    keycloackConfig = config.data['Keycloak']
+        window.keycloak = new Keycloak(initOptions);
 
-    let initOptions = {
-      url: keycloackConfig['Url'], 
-      realm: keycloackConfig['Realm'], 
-      clientId: keycloackConfig['ClientId'], 
-      onLoad: 'login-required'
+        window.keycloak.init({ onLoad: initOptions.onLoad }).then(async (auth) => {
+
+            if (!auth) {
+                window.location.reload();
+            } else {
+                console.log("Authenticated");
+            }
+
+            localStorage.setItem("vue-token", window.keycloak.token);
+            localStorage.setItem("vue-refresh-token", window.keycloak.refreshToken);
+            orthancApi.updateAuthHeader();
+
+            app.mount('#app');
+            console.log("App mounted with keycloak, current route is ", router.currentRoute.value.fullPath);
+
+            // keycloak includes state, code and session_state -> the router does not like them -> remove them
+            const params = new URLSearchParams(router.currentRoute.value.fullPath);
+            params.delete('state');
+            params.delete('code');
+            params.delete('session_state');
+            const cleanedRoute = decodeURIComponent(params.toString()).replace('/=', '/');
+            console.log("App mounted, moving to cleaned route ", cleanedRoute);
+            await router.push(cleanedRoute);
+
+            // programm token refresh at regular interval
+            setInterval(() => {
+                window.keycloak.updateToken(70).then((refreshed) => {
+                    if (refreshed) {
+                        console.log('Token refreshed' + refreshed);
+                        orthancApi.updateAuthHeader();
+                    } else {
+                        console.log('Token not refreshed, valid for '
+                            + Math.round(window.keycloak.tokenParsed.exp + window.keycloak.timeSkew - new Date().getTime() / 1000) + ' seconds');
+                    }
+                }).catch(() => {
+                    console.log('Failed to refresh token');
+                });
+
+            }, 60000)
+
+        }).catch(() => {
+            console.log("Authenticated Failed");
+        });
+    } else {
+        app.mount('#app')
     }
-
-    window.keycloak = new Keycloak(initOptions);
-
-    window.keycloak.init({ onLoad: initOptions.onLoad }).then(async (auth) => {
-
-      if (!auth) {
-        window.location.reload();
-      } else {
-        console.log("Authenticated");
-      }
-
-      localStorage.setItem("vue-token", window.keycloak.token);
-      localStorage.setItem("vue-refresh-token", window.keycloak.refreshToken);
-      orthancApi.updateAuthHeader();
-
-      app.mount('#app');
-      console.log("App mounted with keycloak, current route is ", router.currentRoute.value.fullPath);
-      
-      // keycloak includes state, code and session_state -> the router does not like them -> remove them
-      const params = new URLSearchParams(router.currentRoute.value.fullPath);
-      params.delete('state');
-      params.delete('code');
-      params.delete('session_state');
-      const cleanedRoute = decodeURIComponent(params.toString()).replace('/=', '/');
-      console.log("App mounted, moving to cleaned route ", cleanedRoute);
-      await router.push(cleanedRoute);
-
-      // programm token refresh at regular interval
-      setInterval(() => {
-        window.keycloak.updateToken(70).then((refreshed) => {
-          if (refreshed) {
-            console.log('Token refreshed' + refreshed);
-            orthancApi.updateAuthHeader();
-          } else {
-            console.log('Token not refreshed, valid for '
-              + Math.round(window.keycloak.tokenParsed.exp + window.keycloak.timeSkew - new Date().getTime() / 1000) + ' seconds');
-          }
-        }).catch(() => {
-          console.log('Failed to refresh token');
-        });
-
-      }, 60000)
-
-    }).catch(() => {
-      console.log("Authenticated Failed");
-    });
-  } else {
-    app.mount('#app')
-  }
 });